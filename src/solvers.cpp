#include "solvers.hpp"

namespace linalgcpp
{

Solver::Solver()
    : A_(nullptr), max_iter_(0), verbose_(false),
      rel_tol_(0.0), abs_tol_(0.0), Dot_(nullptr),
      num_iter_(0)
{
}

Solver::Solver(const Operator& A, int max_iter, double rel_tol,
               double abs_tol, bool verbose,
               double (*Dot)(const VectorView<double>&, const VectorView<double>&))
    : Operator(A), A_(&A), max_iter_(max_iter), verbose_(verbose),
      rel_tol_(rel_tol), abs_tol_(abs_tol), Dot_(Dot),
      num_iter_(0)
{
    assert(A_);
    assert(Dot_);
    assert(max_iter_ >= 0);
    assert(A_->Rows() == A_->Cols());
}

Solver::Solver(const Solver& other) noexcept
    : Operator(other), A_(other.A_), max_iter_(other.max_iter_),
      verbose_(other.verbose_), rel_tol_(other.rel_tol_),
      abs_tol_(other.abs_tol_), Dot_(other.Dot_),
      num_iter_(other.num_iter_)
{
}

Solver::Solver(Solver&& other) noexcept
{
    swap(*this, other);
}

Solver& Solver::operator=(Solver&& other) noexcept
{
    swap(*this, other);

    return *this;
}

void swap(Solver& lhs, Solver& rhs) noexcept
{
    swap(static_cast<Operator&>(lhs), static_cast<Operator&>(rhs));

    std::swap(lhs.A_, rhs.A_);
    std::swap(lhs.max_iter_, rhs.max_iter_);
    std::swap(lhs.num_iter_, rhs.num_iter_);
    std::swap(lhs.verbose_, rhs.verbose_);
    std::swap(lhs.rel_tol_, rhs.rel_tol_);
    std::swap(lhs.abs_tol_, rhs.abs_tol_);
    std::swap(lhs.Dot_, rhs.Dot_);
}

int Solver::GetNumIterations() const
{
    return num_iter_;
}

void Solver::SetVerbose(bool verbose)
{
    verbose_ = verbose;
}

void Solver::SetMaxIter(int max_iter)
{
    max_iter_ = max_iter;
}

void Solver::SetRelTol(double rel_tol)
{
    rel_tol_ = rel_tol;
}

void Solver::SetAbsTol(double abs_tol)
{
    abs_tol_ = abs_tol;
}

void Solver::SetOperator(const Operator& A)
{
    assert(A.Rows() == A_->Rows());
    assert(A.Cols() == A_->Cols());

    A_ = &A;
}

Vector<double> CG(const Operator& A, const VectorView<double>& b,
                  int max_iter, double rel_tol, double abs_tol, bool verbose)
{
    Vector<double> x(A.Rows());
    Randomize(x);

    CG(A, b, x, max_iter, rel_tol, abs_tol, verbose);

    return x;
}

void CG(const Operator& A, const VectorView<double>& b, VectorView<double> x,
        int max_iter, double rel_tol, double abs_tol, bool verbose)
{
    PCGSolver cg(A, max_iter, rel_tol, abs_tol, verbose);

    cg.Mult(b, x);
}

PCGSolver::PCGSolver(const Operator& A, int max_iter,
                     double rel_tol, double abs_tol, bool verbose,
                     double (*Dot)(const VectorView<double>&, const VectorView<double>&))
    : Solver(A, max_iter, rel_tol, abs_tol, verbose, Dot), M_(nullptr),
      Ap_(A_->Rows()), r_(A_->Rows()), p_(A_->Rows()), z_(A_->Rows())
{
    assert(A_);

    assert(A_->Rows() == A_->Cols());
}

PCGSolver::PCGSolver(const Operator& A, const Operator& M, int max_iter,
                     double rel_tol, double abs_tol, bool verbose,
                     double (*Dot)(const VectorView<double>&, const VectorView<double>&))
    : Solver(A, max_iter, rel_tol, abs_tol, verbose, Dot), M_(&M),
      Ap_(A_->Rows()), r_(A_->Rows()), p_(A_->Rows()), z_(A_->Rows())
{
    assert(A_);
    assert(M_);

    assert(A_->Rows() == A_->Cols());
    assert(A_->Rows() == M_->Cols());
    assert(M_->Rows() == M_->Cols());
}

PCGSolver::PCGSolver(const PCGSolver& other) noexcept
    : Solver(other), M_(other.M_), Ap_(other.Ap_), r_(other.r_), p_(other.p_),
      z_(other.z_)
{
}

PCGSolver::PCGSolver(PCGSolver&& other) noexcept
{
    swap(*this, other);
}

PCGSolver& PCGSolver::operator=(PCGSolver other) noexcept
{
    swap(*this, other);

    return *this;
}

void swap(PCGSolver& lhs, PCGSolver& rhs) noexcept
{
    swap(static_cast<Solver&>(lhs), static_cast<Solver&>(rhs));

    std::swap(lhs.M_, rhs.M_);
    std::swap(lhs.Ap_, rhs.Ap_);
    std::swap(lhs.r_, rhs.r_);
    std::swap(lhs.p_, rhs.p_);
    std::swap(lhs.z_, rhs.z_);
}

void PCGSolver::Mult(const VectorView<double>& b, VectorView<double> x) const
{
    assert(A_);

    assert(x.size() == A_->Rows());
    assert(b.size() == A_->Rows());

    A_->Mult(x, Ap_);
    r_ = b;
    r_ -= Ap_;

    if (M_)
    {
        M_->Mult(r_, z_);
    }
    else
    {
        z_ = r_;
    }

    p_ = z_;

    const double r0 = (*Dot_)(z_, r_);
    //const double r0 = (*Dot_)(r_, r_);

    const double tol_tol = std::max(r0 * rel_tol_ * rel_tol_, abs_tol_ * abs_tol_);

    num_iter_ = 1;

    if ((*Dot_)(z_, r_) < tol_tol)
    //if ((*Dot_)(r_, r_) < tol_tol)
    {
        return;
    }

    do
    {
        A_->Mult(p_, Ap_);

        double pAp = (*Dot_)(p_, Ap_);
        double r_z = (*Dot_)(r_ , z_);
        double alpha = r_z / pAp;

<<<<<<< HEAD
        linalgcpp_verify(pAp > -1e-15, "PCG is not positive definite!");
=======
        linalgcpp_verify(pAp > -1e-12, "PCG is not positive definite!");
>>>>>>> 793b37ae

        x.Add(alpha, p_);

        double denom = (*Dot_)(z_, r_);

        r_.Sub(alpha, Ap_);

        if (M_)
        {
            M_->Mult(r_, z_);
        }
        else
        {
            z_ = r_;
        }

        double numer = (*Dot_)(z_, r_);

        if (verbose_)
        {
            printf("PCG %d: reduction: %.2e numer: %.2e, tol2: %.2e\n",
                    num_iter_, numer / r0, numer, tol_tol);
        }

        if (numer < tol_tol)
        {
            break;
        }

        double beta = numer / denom;

        p_ *= beta;
        p_ += z_;
    }
    while (++num_iter_ < max_iter_);
}

Vector<double> PCG(const Operator& A, const Operator& M, const VectorView<double>& b,
                   int max_iter, double rel_tol, double abs_tol, bool verbose)
{
    Vector<double> x(A.Rows());
    Randomize(x);

    PCG(A, M, b, x, max_iter, rel_tol, abs_tol, verbose);

    return x;
}

void PCG(const Operator& A, const Operator& M, const VectorView<double>& b, VectorView<double> x,
         int max_iter, double rel_tol, double abs_tol, bool verbose)
{
    PCGSolver pcg(A, M, max_iter, rel_tol, abs_tol, verbose);

    pcg.Mult(b, x);
}

MINRESSolver::MINRESSolver(const Operator& A, int max_iter, double rel_tol, double abs_tol, bool verbose,
                           double (*Dot)(const VectorView<double>&, const VectorView<double>&))
    : Solver(A, max_iter, rel_tol, abs_tol, verbose, Dot),
      w0_(A_->Rows()), w1_(A_->Rows()),
      v0_(A_->Rows()), v1_(A_->Rows()),
      q_(A_->Rows())
{
    assert(A_->Rows() == A_->Cols());
}

MINRESSolver::MINRESSolver(const MINRESSolver& other) noexcept
    : Solver(other), w0_(other.w0_), w1_(other.w1_), v0_(other.v0_),
      v1_(other.v1_), q_(other.q_)
{
}

MINRESSolver::MINRESSolver(MINRESSolver&& other) noexcept
{
    swap(*this, other);
}

MINRESSolver& MINRESSolver::operator=(MINRESSolver other) noexcept
{
    swap(*this, other);

    return *this;
}

void swap(MINRESSolver& lhs, MINRESSolver& rhs) noexcept
{
    swap(static_cast<Solver&>(lhs), static_cast<Solver&>(rhs));

    std::swap(lhs.w0_, rhs.w0_);
    std::swap(lhs.w1_, rhs.w1_);
    std::swap(lhs.v0_, rhs.v0_);
    std::swap(lhs.v1_, rhs.v1_);
    std::swap(lhs.q_, rhs.q_);
}

void MINRESSolver::Mult(const VectorView<double>& b, VectorView<double> x) const
{
    assert(A_);
    assert(x.size() == A_->Rows());
    assert(b.size() == A_->Rows());

    const int size = A_->Cols();

    w0_ = 0.0;
    w1_ = 0.0;
    v0_ = 0.0;

    A_->Mult(x, q_);
    v1_ = b;
    v1_ -= q_;

    double beta = std::sqrt((*Dot_)(v1_, v1_));
    double eta = beta;

    double gamma = 1.0;
    double gamma2 = 1.0;

    double sigma = 0;
    double sigma2 = 0;

    double tol = std::max(beta * rel_tol_ * rel_tol_, abs_tol_ * abs_tol_);

    for (num_iter_ = 1; num_iter_ <= max_iter_; ++num_iter_)
    {
        v1_ /= beta;
        A_->Mult(v1_, q_);

        const double alpha = (*Dot_)(v1_, q_);

        for (int i = 0; i < size; ++i)
        {
            v0_[i] = q_[i] - (beta * v0_[i]) - (alpha * v1_[i]);
        }

        const double delta = gamma2 * alpha - gamma * sigma2 * beta;
        const double rho3 = sigma * beta;
        const double rho2 = sigma2 * alpha + gamma * gamma2 * beta;

        beta = std::sqrt((*Dot_)(v0_, v0_));

        const double rho1 = std::sqrt((delta * delta) + (beta * beta));

        for (int i = 0; i < size; ++i)
        {
            w0_[i] = ((1.0 / rho1) * v1_[i]) - ( (rho3 / rho1)  * w0_[i]) - (( rho2 / rho1) * w1_[i]);
        }

        gamma = gamma2;
        gamma2 = delta / rho1;

        for (int i = 0; i < size; ++i)
        {
            x[i] += gamma2 * eta * w0_[i];
        }

        sigma = sigma2;
        sigma2 = beta / rho1;

        eta = -sigma2 * eta;

        if (verbose_)
        {
            printf("MINRES %d: %.2e\n", num_iter_, eta);
        }

        if (std::fabs(eta) < tol)
        {
            break;
        }

        swap(v0_, v1_);
        swap(w0_, w1_);
    }
}

Vector<double> MINRES(const Operator& A, const VectorView<double>& b,
                      int max_iter, double rel_tol, double abs_tol, bool verbose)
{
    Vector<double> x(A.Rows());
    Randomize(x);

    MINRES(A, b, x, max_iter, rel_tol, abs_tol, verbose);

    return x;
}

void MINRES(const Operator& A, const VectorView<double>& b, VectorView<double> x,
            int max_iter, double rel_tol, double abs_tol, bool verbose)
{
    MINRESSolver minres(A, max_iter, rel_tol, abs_tol, verbose);

    minres.Mult(b, x);
}

PMINRESSolver::PMINRESSolver(const Operator& A, const Operator& M, int max_iter,
                             double rel_tol, double abs_tol, bool verbose,
                             double (*Dot)(const VectorView<double>&, const VectorView<double>&))
    : Solver(A, max_iter, rel_tol, abs_tol, verbose, Dot), M_(&M),
      w0_(A_->Rows()), w1_(A_->Rows()),
      v0_(A_->Rows()), v1_(A_->Rows()),
      u1_(A_->Rows()), q_(A_->Rows())
{
    assert(A_);
    assert(M_);

    assert(A_->Rows() == A_->Cols());
    assert(A_->Rows() == M_->Cols());
    assert(M_->Rows() == M_->Cols());
}

PMINRESSolver::PMINRESSolver(const PMINRESSolver& other) noexcept
    : Solver(other), M_(other.M_), w0_(other.w0_), w1_(other.w1_),
      v0_(other.v0_), v1_(other.v1_), u1_(other.u1_), q_(other.q_)
{
}

PMINRESSolver::PMINRESSolver(PMINRESSolver&& other) noexcept
{
    swap(*this, other);
}

PMINRESSolver& PMINRESSolver::operator=(PMINRESSolver other) noexcept
{
    swap(*this, other);

    return *this;
}

void swap(PMINRESSolver& lhs, PMINRESSolver& rhs) noexcept
{
    swap(static_cast<Solver&>(lhs), static_cast<Solver&>(rhs));

    std::swap(lhs.M_, rhs.M_);
    std::swap(lhs.w0_, rhs.w0_);
    std::swap(lhs.w1_, rhs.w1_);
    std::swap(lhs.v0_, rhs.v0_);
    std::swap(lhs.v1_, rhs.v1_);
    std::swap(lhs.u1_, rhs.u1_);
    std::swap(lhs.q_, rhs.q_);
}

void PMINRESSolver::Mult(const VectorView<double>& b, VectorView<double> x) const
{
    assert(A_);
    assert(M_);

    assert(b.size() == A_->Rows());
    assert(x.size() == A_->Cols());

    const int size = A_->Cols();

    w0_ = 0.0;
    w1_ = 0.0;
    v0_ = 0.0;

    A_->Mult(x, q_);
    v1_ = b;
    v1_ -= q_;

    M_->Mult(v1_, u1_);

    double beta = std::sqrt((*Dot_)(u1_, v1_));
    double eta = beta;

    double gamma = 1.0;
    double gamma2 = 1.0;

    double sigma = 0;
    double sigma2 = 0;

    double tol = std::max(beta * rel_tol_ * rel_tol_, abs_tol_ * abs_tol_);

    for (num_iter_ = 1; num_iter_ <= max_iter_; ++num_iter_)
    {
        v1_ /= beta;
        u1_ /= beta;

        A_->Mult(u1_, q_);

        const double alpha = (*Dot_)(u1_, q_);

        for (int i = 0; i < size; ++i)
        {
            v0_[i] = q_[i] - (beta * v0_[i]) - (alpha * v1_[i]);
        }

        const double delta = gamma2 * alpha - gamma * sigma2 * beta;
        const double rho3 = sigma * beta;
        const double rho2 = sigma2 * alpha + gamma * gamma2 * beta;

        M_->Mult(v0_, q_);
        beta = std::sqrt((*Dot_)(v0_, q_));

        const double rho1 = std::sqrt((delta * delta) + (beta * beta));

        for (int i = 0; i < size; ++i)
        {
            w0_[i] = ((1.0 / rho1) * u1_[i]) - ( (rho3 / rho1)  * w0_[i]) - (( rho2 / rho1) * w1_[i]);
        }

        gamma = gamma2;
        gamma2 = delta / rho1;

        for (int i = 0; i < size; ++i)
        {
            x[i] += gamma2 * eta * w0_[i];
        }

        sigma = sigma2;
        sigma2 = beta / rho1;

        eta = -sigma2 * eta;

        if (verbose_)
        {
            printf("PMINRES %d: %.2e\n", num_iter_, eta);
        }

        if (std::fabs(eta) < tol)
        {
            break;
        }

        swap(u1_, q_);
        swap(v0_, v1_);
        swap(w0_, w1_);
    }
}

Vector<double> PMINRES(const Operator& A, const Operator& M, const VectorView<double>& b,
                       int max_iter, double rel_tol, double abs_tol, bool verbose)
{
    Vector<double> x(A.Rows());
    Randomize(x);

    PMINRES(A, M, b, x, max_iter, rel_tol, abs_tol, verbose);

    return x;
}

void PMINRES(const Operator& A, const Operator& M, const VectorView<double>& b, VectorView<double> x,
             int max_iter, double rel_tol, double abs_tol, bool verbose)
{
    PMINRESSolver pminres(A, M, max_iter, rel_tol, abs_tol, verbose);

    pminres.Mult(b, x);
}

} //namespace linalgcpp<|MERGE_RESOLUTION|>--- conflicted
+++ resolved
@@ -205,11 +205,7 @@
         double r_z = (*Dot_)(r_ , z_);
         double alpha = r_z / pAp;
 
-<<<<<<< HEAD
-        linalgcpp_verify(pAp > -1e-15, "PCG is not positive definite!");
-=======
         linalgcpp_verify(pAp > -1e-12, "PCG is not positive definite!");
->>>>>>> 793b37ae
 
         x.Add(alpha, p_);
 
